# requirements.txt can be used to replicate the developer's build environment
# setup.py lists a separate set of requirements that are looser to simplify
# installation
<<<<<<< HEAD
cffi == 1.11.5
img2pdf == 0.2.4
pikepdf == 0.2.2
Pillow >= 5.0.0, != 5.1.0 ; sys_platform == "darwin"
pycparser == 2.18
python-xmp-toolkit == 2.0.1
reportlab == 3.4.0
ruffus == 2.7
=======
ruffus == 2.7.0
Pillow == 5.2.0
reportlab == 3.4.0
PyPDF2 == 1.26.0
img2pdf == 0.2.4
cffi == 1.11.5
PyMuPDF == 1.12.5
defusedxml == 0.5.0
>>>>>>> 6a302fdb
<|MERGE_RESOLUTION|>--- conflicted
+++ resolved
@@ -1,7 +1,6 @@
 # requirements.txt can be used to replicate the developer's build environment
 # setup.py lists a separate set of requirements that are looser to simplify
 # installation
-<<<<<<< HEAD
 cffi == 1.11.5
 img2pdf == 0.2.4
 pikepdf == 0.2.2
@@ -9,14 +8,4 @@
 pycparser == 2.18
 python-xmp-toolkit == 2.0.1
 reportlab == 3.4.0
-ruffus == 2.7
-=======
-ruffus == 2.7.0
-Pillow == 5.2.0
-reportlab == 3.4.0
-PyPDF2 == 1.26.0
-img2pdf == 0.2.4
-cffi == 1.11.5
-PyMuPDF == 1.12.5
-defusedxml == 0.5.0
->>>>>>> 6a302fdb
+ruffus == 2.7.0