# © 2018 James R. Barlow: github.com/jbarlow83
#
# This file is part of OCRmyPDF.
#
# OCRmyPDF is free software: you can redistribute it and/or modify
# it under the terms of the GNU General Public License as published by
# the Free Software Foundation, either version 3 of the License, or
# (at your option) any later version.
#
# OCRmyPDF is distributed in the hope that it will be useful,
# but WITHOUT ANY WARRANTY; without even the implied warranty of
# MERCHANTABILITY or FITNESS FOR A PARTICULAR PURPOSE.  See the
# GNU General Public License for more details.
#
# You should have received a copy of the GNU General Public License
# along with OCRmyPDF.  If not, see <http://www.gnu.org/licenses/>.

import logging
import sys
import tempfile
from collections import defaultdict
from functools import partial
from os import fspath
from pathlib import Path

import pikepdf
from pikepdf import Dictionary, Name
from PIL import Image
from tqdm import tqdm

from ocrmypdf import leptonica
from ocrmypdf._concurrent import exec_progress_pool
from ocrmypdf._exec import jbig2enc, pngquant
from ocrmypdf._jobcontext import PdfContext
from ocrmypdf.exceptions import OutputFileAccessError
from ocrmypdf.helpers import safe_symlink

log = logging.getLogger(__name__)

DEFAULT_JPEG_QUALITY = 75
DEFAULT_PNG_QUALITY = 70


def img_name(root, xref, ext):
    return fspath(root / f'{xref:08d}{ext}')


def png_name(root, xref):
    return img_name(root, xref, '.png')


def jpg_name(root, xref):
    return img_name(root, xref, '.jpg')


def tif_name(root, xref):
    return img_name(root, xref, '.tif')


def extract_image_filter(pike, root, image, xref):
    if image.Subtype != Name.Image:
        return None
    if image.Length < 100:
        log.debug("Skipping small image, xref %s", xref)
        return None

    pim = pikepdf.PdfImage(image)

    if len(pim.filter_decodeparms) > 1:
        log.debug("Skipping multiply filtered, xref %s", xref)
        return None
    filtdp = pim.filter_decodeparms[0]

    if pim.bits_per_component > 8:
        return None  # Don't mess with wide gamut images

    if filtdp[0] == Name.JPXDecode:
        return None  # Don't do JPEG2000

    if Name.Decode in image:
        return None  # Don't mess with custom Decode tables

    return pim, filtdp


def extract_image_jbig2(*, pike, root, image, xref, options):
    result = extract_image_filter(pike, root, image, xref)
    if result is None:
        return None
    pim, filtdp = result

    if (
        pim.bits_per_component == 1
        and filtdp != Name.JBIG2Decode
        and jbig2enc.available()
    ):
        try:
            imgname = Path(root / f'{xref:08d}')
            with imgname.open('wb') as f:
                ext = pim.extract_to(stream=f)
            imgname.rename(imgname.with_suffix(ext))
        except pikepdf.UnsupportedImageTypeError:
            return None
        return xref, ext
    return None


def extract_image_generic(*, pike, root, image, xref, options):
    result = extract_image_filter(pike, root, image, xref)
    if result is None:
        return None
    pim, filtdp = result

    # Don't try to PNG-optimize 1bpp images, since JBIG2 does it better.
    if pim.bits_per_component == 1:
        return None

    try:
        pim.indexed  # pikepdf 1.6.3 can't handle [/Indexed [/Array...]]
    except NotImplementedError:
        return None

    if filtdp[0] == Name.DCTDecode and options.optimize >= 2:
        # This is a simple heuristic derived from some training data, that has
        # about a 70% chance of guessing whether the JPEG is high quality,
        # and possibly recompressible, or not. The number itself doesn't mean
        # anything.
        # bytes_per_pixel = int(raw_jpeg.Length) / (w * h)
        # jpeg_quality_estimate = 117.0 * (bytes_per_pixel ** 0.213)
        # if jpeg_quality_estimate < 65:
        #     return None

        # We could get the ICC profile here, but there's no need to look at it
        # for quality transcoding
        # if icc:
        #     stream = BytesIO(raw_jpeg.read_raw_bytes())
        #     iccbytes = icc.read_bytes()
        #     with Image.open(stream) as im:
        #         im.save(jpg_name(root, xref), icc_profile=iccbytes)
        try:
            imgname = Path(root / f'{xref:08d}')
            with imgname.open('wb') as f:
                ext = pim.extract_to(stream=f)
            imgname.rename(imgname.with_suffix(ext))
        except pikepdf.UnsupportedImageTypeError:
            return None
        return xref, ext
    elif (
        pim.indexed
        and pim.colorspace in pim.SIMPLE_COLORSPACES
        and options.optimize >= 3
    ):
        # Try to improve on indexed images - these are far from low hanging
        # fruit in most cases
        pim.as_pil_image().save(png_name(root, xref))
        return xref, '.png'
    elif not pim.indexed and pim.colorspace in pim.SIMPLE_COLORSPACES:
        # An optimization opportunity here, not currently taken, is directly
        # generating a PNG from compressed data
        pim.as_pil_image().save(png_name(root, xref))
        return xref, '.png'
    elif (
        not pim.indexed
        and pim.colorspace == Name.ICCBased
        and pim.bits_per_component == 1
        and not options.jbig2_lossy
    ):
        # We can losslessly optimize 1-bit images to CCITT or JBIG2 without
        # paying any attention to the ICC profile, provided we're not doing
        # lossy JBIG2
        pim.as_pil_image().save(png_name(root, xref))
        return xref, '.png'

    return None


def extract_images(pike, root, options, extract_fn):
    """Extract image using extract_fn

    Enumerate images on each page, lookup their xref/ID number in the PDF.
    Exclude images that are soft masks (i.e. alpha transparency related).
    Record the page number on which an image is first used, since images may be
    used on multiple pages (or multiple times on the same page).

    Current we do not check Form XObjects or other objects that may contain
    images, and we don't evaluate alternate images or thumbnails.

    extract_fn must decide if wants to extract the image in this context. If
    it does a tuple should be returned: (xref, ext) where .ext is the file
    extension. extract_fn must also extract the file it finds interesting.
    """

    include_xrefs = set()
    exclude_xrefs = set()
    pageno_for_xref = {}
    errors = 0
    for pageno, page in enumerate(pike.pages):
        try:
            xobjs = page.Resources.XObject
        except AttributeError:
            continue
        for _imname, image in dict(xobjs).items():
            if image.objgen[1] != 0:
                continue  # Ignore images in an incremental PDF
            xref = image.objgen[0]
            if hasattr(image, 'SMask'):
                # Ignore soft masks
                smask_xref = image.SMask.objgen[0]
                exclude_xrefs.add(smask_xref)
            include_xrefs.add(xref)
            if xref not in pageno_for_xref:
                pageno_for_xref[xref] = pageno

    working_xrefs = include_xrefs - exclude_xrefs
    for xref in working_xrefs:
        image = pike.get_object((xref, 0))
        try:
            result = extract_fn(
                pike=pike, root=root, image=image, xref=xref, options=options
            )
        except Exception as e:  # pylint: disable=broad-except
            log.debug("Image xref %s, error %s", xref, repr(e))
            errors += 1
        else:
            if result:
                _, ext = result
                yield pageno_for_xref[xref], xref, ext


def extract_images_generic(pike, root, options):
    """Extract any >=2bpp image we think we can improve"""

    jpegs = []
    pngs = []
    for _, xref, ext in extract_images(pike, root, options, extract_image_generic):
        log.debug('xref = %s ext = %s', xref, ext)
        if ext == '.png':
            pngs.append(xref)
        elif ext == '.jpg':
            jpegs.append(xref)
    log.debug("Optimizable images: JPEGs: %s PNGs: %s", len(jpegs), len(pngs))
    return jpegs, pngs


def extract_images_jbig2(pike, root, options):
    """Extract any bitonal image that we think we can improve as JBIG2"""

    jbig2_groups = defaultdict(list)
    for pageno, xref, ext in extract_images(pike, root, options, extract_image_jbig2):
        group = pageno // options.jbig2_page_group_size
        jbig2_groups[group].append((xref, ext))

    # Elide empty groups
    jbig2_groups = {
        group: xrefs for group, xrefs in jbig2_groups.items() if len(xrefs) > 0
    }
    log.debug("Optimizable images: JBIG2 groups: %s", (len(jbig2_groups),))
    return jbig2_groups


def _produce_jbig2_images(jbig2_groups, root, options):
    """Produce JBIG2 images from their groups"""

    def jbig2_group_args(root, groups):
        for group, xref_exts in groups.items():
            prefix = f'group{group:08d}'
            yield dict(
                cwd=fspath(root),
                infiles=(img_name(root, xref, ext) for xref, ext in xref_exts),
                out_prefix=prefix,
            )

    def jbig2_single_args(root, groups):
        for group, xref_exts in groups.items():
            prefix = f'group{group:08d}'
            # Second loop is to ensure multiple images per page are unpacked
            for n, xref_ext in enumerate(xref_exts):
                xref, ext = xref_ext
                yield dict(
                    cwd=fspath(root),
                    infile=img_name(root, xref, ext),
                    outfile=root / f'{prefix}.{n:04d}',
                )

    def convert_generic(fn, kwargs_dict):
        return fn(**kwargs_dict)

    if options.jbig2_page_group_size > 1:
        jbig2_args = jbig2_group_args
        jbig2_convert = partial(convert_generic, jbig2enc.convert_group)
    else:
        jbig2_args = jbig2_single_args
        jbig2_convert = partial(convert_generic, jbig2enc.convert_single)

    exec_progress_pool(
        use_threads=True,
        max_workers=options.jobs,
        tqdm_kwargs=dict(
            total=len(jbig2_groups),
            desc="JBIG2",
            unit='item',
            disable=not options.progress_bar,
        ),
        task=jbig2_convert,
        task_arguments=jbig2_args(root, jbig2_groups),
    )


def convert_to_jbig2(pike, jbig2_groups, root, options):
    """Convert images to JBIG2 and insert into PDF.

    When the JBIG2 page group size is > 1 we do several JBIG2 images at once
    and build a symbol dictionary that will span several pages. Each JBIG2
    image must reference to its symbol dictionary. If too many pages shared the
    same dictionary JBIG2 encoding becomes more expensive and less efficient.
    The default value of 10 was determined through testing. Currently this
    must be lossy encoding since jbig2enc does not support refinement coding.

    When the JBIG2 symbolic coder is not used, each JBIG2 stands on its own
    and needs no dictionary. Currently this must be lossless JBIG2.
    """

    _produce_jbig2_images(jbig2_groups, root, options)

    for group, xref_exts in jbig2_groups.items():
        prefix = f'group{group:08d}'
        jbig2_symfile = root / (prefix + '.sym')
        if jbig2_symfile.exists():
            jbig2_globals_data = jbig2_symfile.read_bytes()
            jbig2_globals = pikepdf.Stream(pike, jbig2_globals_data)
            jbig2_globals_dict = Dictionary(JBIG2Globals=jbig2_globals)
        elif options.jbig2_page_group_size == 1:
            jbig2_globals_dict = None
        else:
            raise FileNotFoundError(jbig2_symfile)

        for n, xref_ext in enumerate(xref_exts):
            xref, _ = xref_ext
            jbig2_im_file = root / (prefix + f'.{n:04d}')
            jbig2_im_data = jbig2_im_file.read_bytes()
            im_obj = pike.get_object(xref, 0)
            im_obj.write(
                jbig2_im_data, filter=Name.JBIG2Decode, decode_parms=jbig2_globals_dict
            )


def transcode_jpegs(pike, jpegs, root, options):
    for xref in tqdm(
        jpegs, desc="JPEGs", unit='image', disable=not options.progress_bar
    ):
        in_jpg = Path(jpg_name(root, xref))
        opt_jpg = in_jpg.with_suffix('.opt.jpg')

        # This produces a debug warning from PIL
        # DEBUG:PIL.Image:Error closing: 'NoneType' object has no attribute
        # 'close'.  Seems to be mostly harmless
        # https://github.com/python-pillow/Pillow/issues/1144
        with Image.open(fspath(in_jpg)) as im:
            im.save(fspath(opt_jpg), optimize=True, quality=options.jpeg_quality)

        if opt_jpg.stat().st_size > in_jpg.stat().st_size:
            log.debug("xref %s, jpeg, made larger - skip", xref)
            continue

        compdata = leptonica.CompressedData.open(opt_jpg)
        im_obj = pike.get_object(xref, 0)
        im_obj.write(compdata.read(), filter=Name.DCTDecode)


def transcode_pngs(pike, images, image_name_fn, root, options):
    modified = set()
    if options.optimize >= 2:
        png_quality = (
            max(10, options.png_quality - 10),
            min(100, options.png_quality + 10),
        )

        def pngquant_args():
            for xref in images:
                log.debug(image_name_fn(root, xref))
                yield (
                    image_name_fn(root, xref),
                    png_name(root, xref),
                    png_quality[0],
                    png_quality[1],
                )
                modified.add(xref)

        def pngquant_fn(args):
            pngquant.quantize(*args)

        exec_progress_pool(
            use_threads=True,
            max_workers=options.jobs,
            tqdm_kwargs=dict(
                desc="PNGs",
                total=len(images),
                unit='image',
                disable=not options.progress_bar,
            ),
            task=pngquant_fn,
            task_arguments=pngquant_args(),
        )

    for xref in modified:
        im_obj = pike.get_object(xref, 0)
        try:
            pix = leptonica.Pix.open(png_name(root, xref))
            if pix.mode == '1':
                compdata = pix.generate_pdf_ci_data(leptonica.lept.L_G4_ENCODE, 0)
            else:
                compdata = leptonica.CompressedData.open(png_name(root, xref))
        except leptonica.LeptonicaError as e:
            # Most likely this means file not found, i.e. quantize did not
            # produce an improved version
            log.error(e)
            continue

        # If re-coded image is larger don't use it - we test here because
        # pngquant knows the size of the temporary output file but not the actual
        # object in the PDF
        if len(compdata) > int(im_obj.stream_dict.Length):
            log.debug(
                f"pngquant: pngquant did not improve over original image "
                f"{len(compdata)} > {int(im_obj.stream_dict.Length)}"
            )
            continue
        if compdata.type == leptonica.lept.L_FLATE_ENCODE:
<<<<<<< HEAD
            rewrite_png(pike, im_obj, compdata, log)
        elif compdata.type == leptonica.lept.L_G4_ENCODE:
            rewrite_png_as_g4(pike, im_obj, compdata, log)
=======
            return rewrite_png(pike, im_obj, compdata)
        elif compdata.type == leptonica.lept.L_G4_ENCODE:
            return rewrite_png_as_g4(pike, im_obj, compdata)
>>>>>>> 0f942fb7


def rewrite_png_as_g4(pike, im_obj, compdata):
    im_obj.BitsPerComponent = 1
    im_obj.Width = compdata.w
    im_obj.Height = compdata.h

    im_obj.write(compdata.read())

    log.debug(f"PNG to G4 {im_obj.objgen}")
    if Name.Predictor in im_obj:
        del im_obj.Predictor
    if Name.DecodeParms in im_obj:
        del im_obj.DecodeParms
    im_obj.DecodeParms = Dictionary(
        K=-1, BlackIs1=bool(compdata.minisblack), Columns=compdata.w
    )

    im_obj.Filter = Name.CCITTFaxDecode
    return


def rewrite_png(pike, im_obj, compdata):
    # When a PNG is inserted into a PDF, we more or less copy the IDAT section from
    # the PDF and transfer the rest of the PNG headers to PDF image metadata.
    # One thing we have to do is tell the PDF reader whether a predictor was used
    # on the image before Flate encoding. (Typically one is.)
    # According to Leptonica source, PDF readers don't actually need us
    # to specify the correct predictor, they just need a value of either:
    #   1 - no predictor
    #   10-14 - there is a predictor
    # Leptonica's compdata->predictor only tells TRUE or FALSE
    # 10-14 means the actual predictor is specified in the data, so for any
    # number >= 10 the PDF reader will use whatever the PNG data specifies.
    # In practice Leptonica should use Paeth, 14, but 15 seems to be the
    # designated value for "optimal". So we will use 15.
    # See:
    #   - PDF RM 7.4.4.4 Table 10
    #   - https://github.com/DanBloomberg/leptonica/blob/master/src/pdfio2.c#L757
    predictor = 15 if compdata.predictor > 0 else 1
    dparms = Dictionary(Predictor=predictor)
    if predictor > 1:
        dparms.BitsPerComponent = compdata.bps  # Yes, this is redundant
        dparms.Colors = compdata.spp
        dparms.Columns = compdata.w

    im_obj.BitsPerComponent = compdata.bps
    im_obj.Width = compdata.w
    im_obj.Height = compdata.h

    log.debug(
        f"PNG {im_obj.objgen}: palette={compdata.ncolors} spp={compdata.spp} bps={compdata.bps}"
    )
    if compdata.ncolors > 0:
        # .ncolors is the number of colors in the palette, not the number of
        # colors used in a true color image. The palette string is always
        # given as RGB tuples even when the image is grayscale; see
        # https://github.com/DanBloomberg/leptonica/blob/master/src/colormap.c#L2067
        palette_pdf_string = compdata.get_palette_pdf_string()
        palette_data = pikepdf.Object.parse(palette_pdf_string)
        palette_stream = pikepdf.Stream(pike, bytes(palette_data))
        palette = [Name.Indexed, Name.DeviceRGB, compdata.ncolors - 1, palette_stream]
        cs = palette
    else:
        # ncolors == 0 means we are using a colorspace without a palette
        if compdata.spp == 1:
            cs = Name.DeviceGray
        elif compdata.spp == 3:
            cs = Name.DeviceRGB
        elif compdata.spp == 4:
            cs = Name.DeviceCMYK
    im_obj.ColorSpace = cs
    im_obj.write(compdata.read(), filter=Name.FlateDecode, decode_parms=dparms)


def optimize(input_file, output_file, context, save_settings):
    options = context.options
    if options.optimize == 0:
        safe_symlink(input_file, output_file)
        return

    if options.jpeg_quality == 0:
        options.jpeg_quality = DEFAULT_JPEG_QUALITY if options.optimize < 3 else 40
    if options.png_quality == 0:
        options.png_quality = DEFAULT_PNG_QUALITY if options.optimize < 3 else 30
    if options.jbig2_page_group_size == 0:
        options.jbig2_page_group_size = 10 if options.jbig2_lossy else 1

    with pikepdf.Pdf.open(input_file) as pike:
        root = Path(output_file).parent / 'images'
        root.mkdir(exist_ok=True)

        jpegs, pngs = extract_images_generic(pike, root, options)
        transcode_jpegs(pike, jpegs, root, options)
        # if options.optimize >= 2:
        # Try pngifying the jpegs
        #    transcode_pngs(pike, jpegs, jpg_name, root, options)
        transcode_pngs(pike, pngs, png_name, root, options)

        jbig2_groups = extract_images_jbig2(pike, root, options)
        convert_to_jbig2(pike, jbig2_groups, root, options)

        target_file = Path(output_file).with_suffix('.opt.pdf')
        pike.remove_unreferenced_resources()
        pike.save(target_file, **save_settings)

    input_size = Path(input_file).stat().st_size
    output_size = Path(target_file).stat().st_size
    if output_size == 0:
        raise OutputFileAccessError(
            f"Output file not created after optimizing. We probably ran "
            f"out of disk space in the temporary folder: {tempfile.gettempdir()}."
        )
    ratio = input_size / output_size
    savings = 1 - output_size / input_size
    log.info(f"Optimize ratio: {ratio:.2f} savings: {(100 * savings):.1f}%")

    if savings < 0:
        log.info("Image optimization did not improve the file - discarded")
        # We still need to save the file
        with pikepdf.open(input_file) as pike:
            pike.remove_unreferenced_resources()
            pike.save(output_file, **save_settings)
    else:
        safe_symlink(target_file, output_file)


def main(infile, outfile, level, jobs=1):
    from tempfile import TemporaryDirectory  # pylint: disable=import-outside-toplevel
    from shutil import copy  # pylint: disable=import-outside-toplevel

    class OptimizeOptions:
        """Emulate ocrmypdf's options"""

        def __init__(
            self, input_file, jobs, optimize_, jpeg_quality, png_quality, jb2lossy
        ):
            self.input_file = input_file
            self.jobs = jobs
            self.optimize = optimize_
            self.jpeg_quality = jpeg_quality
            self.png_quality = png_quality
            self.jbig2_page_group_size = 0
            self.jbig2_lossy = jb2lossy
            self.quiet = True
            self.progress_bar = False

    options = OptimizeOptions(
        input_file=infile,
        jobs=jobs,
        optimize_=int(level),
        jpeg_quality=0,  # Use default
        png_quality=0,
        jb2lossy=False,
    )

    with TemporaryDirectory() as td:
        context = PdfContext(options, td, infile, None, None)
        tmpout = Path(td) / 'out.pdf'
        optimize(
            infile,
            tmpout,
            context,
            dict(
                compress_streams=True,
                preserve_pdfa=True,
                object_stream_mode=pikepdf.ObjectStreamMode.generate,
            ),
        )
        copy(fspath(tmpout), fspath(outfile))


if __name__ == '__main__':
    main(sys.argv[1], sys.argv[2], sys.argv[3])<|MERGE_RESOLUTION|>--- conflicted
+++ resolved
@@ -426,15 +426,9 @@
             )
             continue
         if compdata.type == leptonica.lept.L_FLATE_ENCODE:
-<<<<<<< HEAD
-            rewrite_png(pike, im_obj, compdata, log)
+            rewrite_png(pike, im_obj, compdata)
         elif compdata.type == leptonica.lept.L_G4_ENCODE:
-            rewrite_png_as_g4(pike, im_obj, compdata, log)
-=======
-            return rewrite_png(pike, im_obj, compdata)
-        elif compdata.type == leptonica.lept.L_G4_ENCODE:
-            return rewrite_png_as_g4(pike, im_obj, compdata)
->>>>>>> 0f942fb7
+            rewrite_png_as_g4(pike, im_obj, compdata)
 
 
 def rewrite_png_as_g4(pike, im_obj, compdata):
