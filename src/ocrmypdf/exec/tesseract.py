--- conflicted
+++ resolved
@@ -195,16 +195,7 @@
     try:
         text = stdout.decode()
     except UnicodeDecodeError:
-<<<<<<< HEAD
-        log.error(
-            "Tesseract's output was not utf-8. "
-            "This usually means Tesseract's language packs do not match "
-            "the installed version of Tesseract."
-        )
-        text = stdout.decode('utf-8', 'backslashreplace')
-=======
         text = stdout.decode('utf-8', 'ignore')
->>>>>>> 66bda342
 
     lines = text.splitlines()
     for line in lines:
