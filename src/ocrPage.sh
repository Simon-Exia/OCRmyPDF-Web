#!/bin/sh
##############################################################################
# Script aimed at OCRing a single page of a PDF file
#
# Copyright (c) 2013-14: fritz-hh from Github (https://github.com/fritz-hh)
##############################################################################

. "./src/config.sh"


# Initialization of variables passed by arguments
FILE_INPUT_PDF="$1"			# PDF file containing the page to be OCRed
PAGE_INFO="$2"				# Various characteristics of the page to be OCRed
NUM_PAGES="$3"				# Total number of page of the PDF file (required for logging)
TMP_FLD="$4"				# Folder where the temporary files should be placed
VERBOSITY="$5"				# Requested verbosity
LAN="$6"				# Language of the file to be OCRed
KEEP_TMP="$7"				# Keep the temporary files after processing (helpful for debugging)
PREPROCESS_DESKEW="$8"			# Deskew the page to be OCRed
PREPROCESS_CLEAN="$9"			# Clean the page to be OCRed
PREPROCESS_CLEANTOPDF="${10}"		# Put the cleaned paged in the OCRed PDF
OVERSAMPLING_DPI="${11}"		# Oversampling resolution in dpi
PDF_NOIMG="${12}"			# Request to generate also a PDF page containing only the OCRed text but no image (helpful for debugging) 
TESS_CFG_FILES="${13}"			# Specific configuration files to be used by Tesseract during OCRing
FORCE_OCR="${14}"			# Force to OCR, even if the page already contains fonts



################################## 
# Detect the characteristics of the embedded image for 
# the page number provided as parameter
#
# Param 1: page number
# Param 2: PDF page width in pt
# Param 3: PDF page height in pt
# Param 4: temporary file path (Path of the file in which the output should be written)
# Output:  A file containing the characteristics of the embedded image. File structure:
#          DPI=<dpi>
#          COLOR_SPACE=<colorspace>
# Returns:
#       - 0: if no error occurs
#       - 1: in case the page already contains fonts (which should be the case for PDF generated from scanned pages) 
#       - 2: in case the page contains more than one image
##################################
getImgInfo() {
	local page widthPDF heightPDF curImgInfo nbImg curImg propCurImg widthCurImg heightCurImg colorspaceCurImg depthCurImg dpi

	# page number
	page="$1"
	# width / height of PDF page (in pt)
	widthPDF="$2"
	heightPDF="$3"
	# path of the file in which the output should be written
	curImgInfo="$4"

	
	[ $VERBOSITY -ge $LOG_DEBUG ] && echo "Page $page: Size ${heightPDF}x${widthPDF} (h*w in pt)"
	
	
	# check if the page already contains fonts (which should not be the case for PDF based on scanned files
	[ `pdffonts -f $page -l $page "${FILE_INPUT_PDF}" | wc -l` -gt 2 ] && echo "Page $page: Page already contains font data !!!" && return 1

	
	# extract raw image from pdf file to compute resolution
	# unfortunately this image can have another orientation than in the pdf...
	# so we will have to extract it again later using pdftoppm
	pdfimages -f $page -l $page -j "$FILE_INPUT_PDF" "$curOrigImg" 1>&2	
	# count number of extracted images 
	nbImg=$((`ls -1 "$curOrigImg"* 2>/dev/null | wc -l`))
	if [ $nbImg -ne "1" ]; then
		[ $VERBOSITY -ge $LOG_WARN ] && echo "Page $page: Expecting exactly 1 image covering the whole page (found $nbImg). Cannot compute dpi value."
		return 2
	fi
	# Get characteristics of the extracted image
<<<<<<< HEAD
	curImg=`ls -1 "$curOrigImg"* 2>/dev/null`
	propCurImg=`identify -format "%w %h %[colorspace]" "$curImg"`
=======
	curImg=`ls -1 "$curOrigImg"*`
	propCurImg=`identify -format "%w %h %[colorspace] %[depth]" "$curImg"`
>>>>>>> 9aa21710
	widthCurImg=`echo "$propCurImg" | cut -f1 -d" "`
	heightCurImg=`echo "$propCurImg" | cut -f2 -d" "`
	colorspaceCurImg=`echo "$propCurImg" | cut -f3 -d" "`
	depthCurImg=`echo "$propCurImg" | cut -f4 -d" "`
	[ $VERBOSITY -ge $LOG_DEBUG ] && echo "Page $page: Size ${heightCurImg}x${widthCurImg} (in pixel)"	

	# compute the resolution of the image (making the assumption that x & y resolution are equal)
	# and round it to the nearest integer
	dpi=`echo "scale=5;sqrt($widthCurImg*72*$heightCurImg*72/$widthPDF/$heightPDF)+0.5" | bc`
	dpi=`echo "scale=0;$dpi/1" | bc`
	
	# save the image characteristics
	echo "DPI=$dpi" > "$curImgInfo"
	echo "COLOR_SPACE=$colorspaceCurImg" >> "$curImgInfo"
	echo "DEPTH=$depthCurImg" >> "$curImgInfo"
	
	return 0
}


page=`echo $PAGE_INFO | cut -f1 -d" "`
[ $VERBOSITY -ge $LOG_INFO ] && echo "Processing page $page / $NUM_PAGES"

# get width / height of PDF page (in pt)
widthPDF=`echo $PAGE_INFO | cut -f2 -d" "`
heightPDF=`echo $PAGE_INFO | cut -f3 -d" "`

# create the name of the required temporary files
curOrigImg="$TMP_FLD/${page}.orig-img"				# original image available in the current PDF page 
								# (the image file may have a different orientation than in the pdf file)
curHocr="$TMP_FLD/${page}.hocr"					# hocr file to be generated by the OCR SW for the current page
curOCRedPDF="$TMP_FLD/${page}.ocred.pdf"			# PDF file containing the image + the OCRed text for the current page
curOCRedPDFDebug="$TMP_FLD/${page}.ocred.todebug.pdf"		# PDF file containing data required to find out if OCR worked correctly
curImgInfo="$TMP_FLD/${page}.orig-img-info.txt"			# Detected characteristics of the embedded image


# auto-detect the characteristics of the embedded image
depthCurImg="8"
getImgInfo "$page" "$widthPDF" "$heightPDF" "$curImgInfo"
ret_code="$?"
# in case the page contains text do not OCR, unless the FORCE_OCR flag is set
if [ "$ret_code" -eq "1" -a "$FORCE_OCR" -eq "0" ]; then
	echo "Page $page: Exiting... (Use the -f option to force OCRing, even though fonts are available in the input file)" && exit $EXIT_BAD_INPUT_FILE
elif [ "$ret_code" -eq "1" -a "$FORCE_OCR" -eq "1" ]; then
	colorspaceCurImg="sRGB"
	dpi=$DEFAULT_DPI
	[ $VERBOSITY -ge $LOG_WARN ] && echo "Page $page: OCRing anyway, assuming a default resolution of $dpi dpi"
# in case the page contains more than one image, warn the user but go on with default parameters
elif [ "$ret_code" -eq "2" ]; then
	colorspaceCurImg="sRGB"
	dpi=$DEFAULT_DPI
	[ $VERBOSITY -ge $LOG_WARN ] && echo "Page $page: Continuing anyway, assuming a default resolution of $dpi dpi"
else
	# read the image characteristics from the file
	dpi=`cat "$curImgInfo" | grep "^DPI=" | cut -f2 -d"="`
	colorspaceCurImg=`cat "$curImgInfo" | grep "^COLOR_SPACE=" | cut -f2 -d"="`
	depthCurImg=`cat "$curImgInfo" | grep "^DEPTH=" | cut -f2 -d"="`
fi

# perform oversampling if the resolution is not sufficient to get good OCR results
if [ "$dpi" -lt "$OVERSAMPLING_DPI" ]; then
	[ $VERBOSITY -ge $LOG_WARN ] && echo "Page $page: Low image resolution detected ($dpi dpi). Performing oversampling ($OVERSAMPLING_DPI dpi) to try to get better OCR results." 
	dpi="$OVERSAMPLING_DPI"
elif [ "$dpi" -lt "200" ]; then
	[ $VERBOSITY -ge $LOG_WARN ] && echo "Page $page: Low image resolution detected ($dpi dpi). If needed, please use the \"-o\" to try to get better OCR results." 
fi
	
# Identify if page image should be saved as ppm (color) or pgm (gray)
<<<<<<< HEAD
ext="ppm" # by default (color image) the extension of the extracted image is ppm
opt="" # by default (color image) no option as to be passed to pdftoppm
if [ "$colorspaceCurImg" = "Gray" ]; then
=======
ext="ppm"
opt=""
if [ "$colorspaceCurImg" = "Gray" ] && [ "$depthCurImg" = "1" ]; then
	ext="pbm"
	opt="-mono"
elif [ "$colorspaceCurImg" = "Gray" ]; then
>>>>>>> 9aa21710
	ext="pgm"
	opt="-gray"
fi
curImgPixmap="$TMP_FLD/$page.$ext"
curImgPixmapDeskewed="$TMP_FLD/$page.deskewed.$ext"
curImgPixmapClean="$TMP_FLD/$page.cleaned.$ext"

# extract current page as image with correct orientation and resolution
[ $VERBOSITY -ge $LOG_DEBUG ] && echo "Page $page: Extracting image as $ext file (${dpi} dpi)"
! pdftoppm -f $page -l $page -r $dpi $opt "$FILE_INPUT_PDF" > "$curImgPixmap" \
	&& echo "Could not extract page $page as $ext from \"$FILE_INPUT_PDF\". Exiting..." && exit $EXIT_OTHER_ERROR

# if requested deskew image (without changing its size in pixel)
widthCurImg=$(($dpi*$widthPDF/72))
heightCurImg=$(($dpi*$heightPDF/72))
if [ "$PREPROCESS_DESKEW" -eq "1" ]; then
	[ $VERBOSITY -ge $LOG_DEBUG ] && echo "Page $page: Deskewing image"
	! convert "$curImgPixmap" -deskew 40% -gravity center -extent ${widthCurImg}x${heightCurImg} "$curImgPixmapDeskewed" \
		&& echo "Could not deskew \"$curImgPixmap\". Exiting..." && exit $EXIT_OTHER_ERROR
else
	ln -s `basename "$curImgPixmap"` "$curImgPixmapDeskewed"
fi

# if requested clean image with unpaper to get better OCR results
if [ "$PREPROCESS_CLEAN" -eq "1" ]; then
	[ $VERBOSITY -ge $LOG_DEBUG ] && echo "Page $page: Cleaning image with unpaper"
	! unpaper --dpi $dpi --mask-scan-size 100 \
		--no-deskew --no-grayfilter --no-blackfilter --no-mask-center --no-border-align \
		"$curImgPixmapDeskewed" "$curImgPixmapClean" 1> /dev/null \
		&& echo "Could not clean \"$curImgPixmapDeskewed\". Exiting..." && exit $EXIT_OTHER_ERROR
else
	ln -s `basename "$curImgPixmapDeskewed"` "$curImgPixmapClean"
fi

# perform OCR
[ $VERBOSITY -ge $LOG_DEBUG ] && echo "Page $page: Performing OCR"
! tesseract -l "$LAN" "$curImgPixmapClean" "$curHocr" hocr $TESS_CFG_FILES 1> /dev/null 2> /dev/null \
	&& echo "Could not OCR file \"$curImgPixmapClean\". Exiting..." && exit $EXIT_OTHER_ERROR
mv "$curHocr.html" "$curHocr"

# embed text and image to new pdf file
if [ "$PREPROCESS_CLEANTOPDF" -eq "1" ]; then
	image4finalPDF="$curImgPixmapClean"
else
	image4finalPDF="$curImgPixmapDeskewed"	
fi
[ $VERBOSITY -ge $LOG_DEBUG ] && echo "Page $page: Embedding text in PDF"
! python2 $SRC/hocrTransform.py -r $dpi -i "$image4finalPDF" "$curHocr" "$curOCRedPDF" \
	&& echo "Could not create PDF file from \"$curHocr\". Exiting..." && exit $EXIT_OTHER_ERROR

# if requested generate special debug PDF page with visible OCR text
if [ $PDF_NOIMG -eq "1" ] ; then
	[ $VERBOSITY -ge $LOG_DEBUG ] && echo "Page $page: Embedding text in PDF (debug page)"
	! python2 $SRC/hocrTransform.py -b -r $dpi "$curHocr" "$curOCRedPDFDebug" \
		&& echo "Could not create PDF file from \"$curHocr\". Exiting..." && exit $EXIT_OTHER_ERROR	
fi

# delete temporary files created for the current page
# to avoid using to much disk space in case of PDF files having many pages
if [ $KEEP_TMP -eq 0 ]; then
	rm -f "$curOrigImg"*.*
	rm -f "$curHocr"
	rm -f "$curImgPixmap"
	rm -f "$curImgPixmapDeskewed"
	rm -f "$curImgPixmapClean"
	rm -f "$curImgInfo"
fi

exit 0<|MERGE_RESOLUTION|>--- conflicted
+++ resolved
@@ -72,13 +72,8 @@
 		return 2
 	fi
 	# Get characteristics of the extracted image
-<<<<<<< HEAD
 	curImg=`ls -1 "$curOrigImg"* 2>/dev/null`
-	propCurImg=`identify -format "%w %h %[colorspace]" "$curImg"`
-=======
-	curImg=`ls -1 "$curOrigImg"*`
 	propCurImg=`identify -format "%w %h %[colorspace] %[depth]" "$curImg"`
->>>>>>> 9aa21710
 	widthCurImg=`echo "$propCurImg" | cut -f1 -d" "`
 	heightCurImg=`echo "$propCurImg" | cut -f2 -d" "`
 	colorspaceCurImg=`echo "$propCurImg" | cut -f3 -d" "`
@@ -146,19 +141,13 @@
 	[ $VERBOSITY -ge $LOG_WARN ] && echo "Page $page: Low image resolution detected ($dpi dpi). If needed, please use the \"-o\" to try to get better OCR results." 
 fi
 	
-# Identify if page image should be saved as ppm (color) or pgm (gray)
-<<<<<<< HEAD
+# Identify if page image should be saved as ppm (color), pgm (gray) or pbm (b&w)
 ext="ppm" # by default (color image) the extension of the extracted image is ppm
 opt="" # by default (color image) no option as to be passed to pdftoppm
-if [ "$colorspaceCurImg" = "Gray" ]; then
-=======
-ext="ppm"
-opt=""
 if [ "$colorspaceCurImg" = "Gray" ] && [ "$depthCurImg" = "1" ]; then
 	ext="pbm"
 	opt="-mono"
 elif [ "$colorspaceCurImg" = "Gray" ]; then
->>>>>>> 9aa21710
 	ext="pgm"
 	opt="-gray"
 fi
